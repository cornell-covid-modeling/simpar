import numpy as np
from groups import meta_group, population
from sim import sim
from micro import __days_infectious_perfect_sensitivity__, days_infectious
import matplotlib.pyplot as plt


def is_constant_population_size(s):
    """Checks that the population size of each group is contant across sim."""
    pop = s.get_metric("S") + s.get_metric("I") + s.get_metric("R")
    return all(np.isclose(pop, np.max(pop)))


def test_sim_symmetric_populations():
    """Test spread through symmetric populations is spread."""
    K = 3
    T = 20

    # symmetric populations
    pop = 100 * np.ones(K)/K
    R0 = 100 * np.array([.1, .1, .1])
    I0 = 100 * np.array([.01, .01, .01])
    S0 = pop - R0 - I0

    # Here, each group has an overall rate at which they infect others.
    # These infections are distributed proportionally to the overall population.
    # infection_rate[i,j] is the number of new infections that an infected
    # person in i creates in j.
    contact_rates = np.array([0, 1, 2])
    infection_rate = np.outer(contact_rates, pop / 100)

    s = sim(T, S0, I0, R0, infection_rate=infection_rate)
    s.step(T-1)

    assert is_constant_population_size(s)
    # S,I,R amounts for each population are initially symmetric and the new
    # infections are distributed proportionally across the populations, the
    # number infected should stay symmetric over time. That is, for each value
    # of t, y[t,0], y[t,1], and y[t,2] should be nearly identical.
    y = s.get_metric('I', aggregate=False, normalize=True)
    assert(np.isclose(y[:,0],y[:,1]).all())
    assert(np.isclose(y[:,0],y[:,2]).all())


def test_noninfectious_group():
    """Test zero cases in a non-infectious group."""
    K = 3
    T = 20

    # symmetric populations
    pop = 100 * np.ones(K)/K
    R0 = 100 * np.array([.1, .1, .1])
    I0 = 100 * np.array([0, .01, .01])
    S0 = pop - R0 - I0

    infections_per_contact = 1
    marginal_contacts = np.array([0,1,2])

    infection_rate = meta_group("UG", pop, marginal_contacts).infection_matrix(infections_per_contact)

<<<<<<< HEAD
def test_sim8():
    # Scenario 1: With a meta_group 
    K = 3
    T = 20

    # The populations are symmetric
    pop = 100 * np.ones(3)/3
    R0 = 100 * np.array([.1, .1, .1])
    I0 = 100 * np.array([0, .01, .01])
    S0 = pop - R0 - I0

    infections_per_contact = 1
    marginal_contacts = np.array([1,1,1])
    mg = meta_group('Test', pop, marginal_contacts)
    infection_rate = mg.infection_matrix(infections_per_contact)
    generation_time = 4/7 # in units of weeks

    s = sim(T,S0,I0,R0,infection_rate,0,0,generation_time)
    s.step(T-1)

    assert is_constant_population_size(s)

    # Since no one is discovered (infection_discovery_frac and recovered_discovery_frac are 0 above),
    # the number discovered should be 0
    mg_discovered = s.get_discovered(cumulative=True)
    mg_infected = s.get_infected(cumulative=True)

    inf_1 = s.get_metric_for_group('I', [0,1,2], normalize=True)
    # print(s.get_metric('I', aggregate=False, normalize=True))

    # Scenario 2: No meta group
    K = 3
    T = 20

    pop = np.array([100])
    R0 = np.array([100 * 0.3]) 
    I0 = np.array([100 * .02])
    S0 = pop - R0 - I0

    contact_rates = np.array([1])
    infection_rate = np.outer(contact_rates,pop/100)

    generation_time = 4/7 # in units of weeks

    s = sim(T,S0,I0,R0,infection_rate,generation_time)
    s.step(T-1)

    inf_2 = s.get_metric('I', aggregate=False, normalize=True)
    assert(np.isclose(inf_1, inf_2[:,0]).all())

def test_sim3():
    total_pop = 16000 #total UG population
    K = 12 #number of distinct contact groups
    T = 20 #num generations

    # Based on Xiangyu's adjusted moment match code, this is the fraction of the population (UG-only?  or all students)
    # broken out by the amount of contact that they have, starting from low contact to high contact.
    pop_frac = np.array(
        [0.46666204134859246,
         0.21110377424326393,
         0.13427835918082992,
         0.040993148549700376,
         0.05561449714374835,
         0.03772148571886847,
         0.020557396664413034,
         0.01829685176380435,
         0.003308325172067398,
         0.006056046991853723,
         0.0027991704708900224,
         0.002608902751968122])
    pop = total_pop * pop_frac

    # Calculate the probability of infection.
    K = 3
    T = 20

    # The populations are symmetric
    pop = 100 * np.ones(3)/3
    R0 = 100 * np.array([.1, .1, .1])
    I0 = 100 * np.array([0, .01, .01])
    S0 = pop - R0 - I0

    infections_per_contact = 1
    marginal_contacts = np.array([0,1,2])
    mg = meta_group('Test', pop, marginal_contacts)
    infection_rate = mg.infection_matrix(infections_per_contact)
    generation_time = 4/7 # in units of weeks

    s = sim(T,S0,I0,R0,infection_rate,0,0,generation_time)
    s.step(T-1)

    assert is_constant_population_size(s)

    # Since no one is discovered (infection_discovery_frac and recovered_discovery_frac are 0 above),
    # the number discovered should be 0
    discovered = s.get_discovered(cumulative=True)
    infected = s.get_infected(cumulative=True)
    # A ballpark estimate is that R0 with 1x / wk testing and a 2-day delay from sampling to isolation is 5,
    # with a 4 day generation time.  We think that this outbreak was driven by the people with 6 contacts per period
    # above because the sum of their proportions of the UG population is about 1900 people. To achieve this, we set
    # infections_per_contact = 5/6 so that the number of secondary infections from someone with 6 contacts is 5.
    # We then adjust this by multiplying by the number of days infectious under our testing strategy, divided by the
    # number under our December Omicron outbreak.
    # infections_per_contact = 5/6 * micro.days_infectious(3.5,1) / micro.days_infectious(7,2)
    infections_per_contact = 5/6 * micro.days_infectious(np.inf,1) / micro.days_infectious(7,2)
    generation_time = 4/7 # weeks

    marginal_contacts = np.arange(1,K+1)
    mg = meta_group('Test', pop, marginal_contacts)
    infection_rate = mg.infection_matrix(infections_per_contact)

    # There were roughly 1900 UG infected during the Omicron outbreak in December 2021.
    # Assume that another 2000 will be infected during winter break
    infected_before_semester = 1900 + 2000

    # Assume 100 active infections to start the semester
    initial_infections = 100

    # Assume a group's previous and new infections are divided proportionally to the amount of contact it has as a
    # group. This is its contact rate * population size
    b = marginal_contacts * pop_frac
    b =  b / np.sum(b)
    R0 = infected_before_semester * b
    I0 = initial_infections * b

    S0 = np.maximum(pop - R0 - I0, 0) # Need to take the max with 0 because R0[i]+S0[i] can be bigger than pop[i]

    s = sim(T,S0,I0,R0,infection_rate,generation_time)
=======
    s = sim(T, S0, I0, R0, infection_rate=infection_rate)
>>>>>>> 1822dc4c
    s.step(T-1)

    # The group with 0 contacts should not have any infections
    assert(np.isclose(s.get_metric_for_group('I', 0),np.zeros(T)).all())
    assert is_constant_population_size(s)


def test_sim_zero_prob_discvoered():
    """Test zero discovered cases when probability of discovery is zero."""
    K = 3
    T = 20

    # symmetric populations
    pop = 100 * np.ones(K)/K
    R0 = 100 * np.array([.1, .1, .1])
    I0 = 100 * np.array([0, .01, .01])
    S0 = pop - R0 - I0

    infections_per_contact = 1
    marginal_contacts = np.array([0,1,2])
    infection_rate = meta_group("UG", pop, marginal_contacts).infection_matrix(infections_per_contact)

    generation_time = 4/7 # in units of weeks

    s = sim(T, S0, I0, R0, infection_rate=infection_rate,
            generation_time=generation_time, infection_discovery_frac=0,
            recovered_discovery_frac=0)
    s.step(T-1)

    assert is_constant_population_size(s)
    # Since no one is discovered, the number discovered should be 0
    discovered = s.get_discovered(cumulative=True)
    assert(np.isclose(discovered, np.zeros(T)).all())


# TODO (hwr): Leaving a note here that test_sim3 containted unused analysis
# but was not a test. Hence, it was removed on 2021-12-28. Notes given below.

# Calculate the probability of infection.
# A ballpark estimate is that R0 with 1x / wk testing and a 2-day delay from
# sampling to isolation is 5, with a 4 day generation time.  We think that
# this outbreak was driven by the people with 6 contacts per period above
# because the sum of their proportions of the UG population is about 1900
# people. To achieve this, we set infections_per_contact = 5/6 so that the
# number of secondary infections from someone with 6 contacts is 5. We then
# adjust this by multiplying by the number of days infectious under our
# testing strategy, divided by the number under our December Omicron outbreak.


def test_days_infectious():

    # If there is infinite time between tests, the time infectious in the
    # presence of testing should be whatever the length of the maximum infectious
    # period is. This should be true regardless of the sensitivity.
    assert __days_infectious_perfect_sensitivity__(np.inf,1,max_infectious_days = 5) == 5
    assert days_infectious(np.inf,1,max_infectious_days = 5) == 5

    # Time infectious with testing should be less than the maximum
    assert days_infectious(2,1,max_infectious_days = 5) < 5

    # Testing with more delay should result in a longer time infectious
    assert days_infectious(7,1) > days_infectious(2, 1)

    # A shorter max infectioun time should result in fewer days infectious
    assert days_infectious(5, 1, max_infectious_days=5) < days_infectious(5, 1, max_infectious_days=7)

    # Codes should agree when sensitivity is perfect
    assert days_infectious(7,1,sensitivity=1) == __days_infectious_perfect_sensitivity__(7,1)
    assert days_infectious(4,2,sensitivity=1) == __days_infectious_perfect_sensitivity__(4,2)

    # A lower sensitivity should result in more days infectious
    assert days_infectious(5, 1, sensitivity=.5) > days_infectious(5, 1, sensitivity=.7)

    # A sensitivity of 0 should be like not testing
    assert days_infectious(2,1,max_infectious_days = 5, sensitivity = 0) == 5

    # days infectious should be larger when the days between tests is larger
    for d in range(20):
        assert days_infectious(d+2, 1) > days_infectious(d+1, 1)

    # TODO (hwr): commenting out plots created by this test to reduce clutter
    # but leaving commented out in case someone wants to view them later.

    # days_between_tests = np.arange(1, 20, .1)
    # y70 = [days_infectious(d, 1, sensitivity = 0.7) for d in days_between_tests]
    # y90 = [days_infectious(d, 1, sensitivity = 0.9) for d in days_between_tests]
    # y100 = [days_infectious(d, 1, sensitivity = 1) for d in days_between_tests]
    # plt.plot(days_between_tests, y70, label = 'Sensitivity = 70%')
    # plt.plot(days_between_tests, y90, label = 'Sensitivity = 90%')
    # plt.plot(days_between_tests, y100, label = 'Sensitivity = 100%')
    # plt.legend()
    # plt.xlabel('Number of days between tests')
    # plt.ylabel('Expected Days infectious')
    # plt.savefig('test_days_infectious1.png', facecolor='w')
    # plt.close()

    # # Compare what we are using here to what we used before
    # days_between_tests = np.arange(1, 20, .1)
    # y_old = [days_infectious(d, 1, sensitivity=1, max_infectious_days=7) for d in days_between_tests]
    # y_new = [days_infectious(d, 1) for d in days_between_tests]
    # plt.plot(days_between_tests, y_old, 'k--', label='Sensitivity = 100%, max_infectious = 7 days, 1 day delay')
    # plt.plot(days_between_tests, y_new, 'k-', label='Sensitivity = 60%, max_infectious = default, 1 day delay')

    # y_old = [days_infectious(d, 2, sensitivity=1, max_infectious_days=7) for d in days_between_tests]
    # y_new = [days_infectious(d, 2) for d in days_between_tests]
    # plt.plot(days_between_tests, y_old, 'b--', label='Sensitivity = 100%, max_infectious = 7 days, 2 day delay')
    # plt.plot(days_between_tests, y_new, 'b-', label='Sensitivity = 60%, max_infectious = default, 2 day delay')

    # plt.legend()
    # plt.xlabel('Number of days between tests')
    # plt.ylabel('Expected Days infectious')
    # plt.savefig('test_days_infectious2.png', facecolor='w')
    # plt.close()<|MERGE_RESOLUTION|>--- conflicted
+++ resolved
@@ -58,7 +58,6 @@
 
     infection_rate = meta_group("UG", pop, marginal_contacts).infection_matrix(infections_per_contact)
 
-<<<<<<< HEAD
 def test_sim8():
     # Scenario 1: With a meta_group 
     K = 3
@@ -163,7 +162,7 @@
     # We then adjust this by multiplying by the number of days infectious under our testing strategy, divided by the
     # number under our December Omicron outbreak.
     # infections_per_contact = 5/6 * micro.days_infectious(3.5,1) / micro.days_infectious(7,2)
-    infections_per_contact = 5/6 * micro.days_infectious(np.inf,1) / micro.days_infectious(7,2)
+    infections_per_contact = 5/6 * days_infectious(np.inf,1) / days_infectious(7,2)
     generation_time = 4/7 # weeks
 
     marginal_contacts = np.arange(1,K+1)
@@ -186,10 +185,7 @@
 
     S0 = np.maximum(pop - R0 - I0, 0) # Need to take the max with 0 because R0[i]+S0[i] can be bigger than pop[i]
 
-    s = sim(T,S0,I0,R0,infection_rate,generation_time)
-=======
     s = sim(T, S0, I0, R0, infection_rate=infection_rate)
->>>>>>> 1822dc4c
     s.step(T-1)
 
     # The group with 0 contacts should not have any infections
