--- conflicted
+++ resolved
@@ -238,11 +238,7 @@
     # group's effective R0 (under the testing intervention at the time) was equal to the ballpark estimate.
     # Assuming a generation time of 4 days, and 50% day-over-day growth, we get a ballpark estimate of 1.5^4 = 5.06
     # for the december effective R0
-<<<<<<< HEAD
     dec_effective_R0 = 7
-=======
-    dec_effective_R0 = 8.5
->>>>>>> 1ecff7f2
     dec_contacts_of_key_group = 6
     dec_infections_per_contact = dec_effective_R0 / dec_contacts_of_key_group
     dec_days_infectious = micro.days_infectious(7,2)
@@ -258,7 +254,6 @@
     # We then adjust this by multiplying by the number of days infectious under our testing strategy, divided by the
     # number under our December Omicron outbreak.
 
-<<<<<<< HEAD
     def sim_test_regime(tests_per_week, delay):
         """Simulate a testing regime"""
         days_between_tests = 7 / tests_per_week
@@ -281,82 +276,10 @@
     sim_test_regime(2,2)
     sim_test_regime(2,1.5)
     sim_test_regime(2,1)
-=======
-    # No surveillance
-    infections_per_contact = booster_effectiveness * dec_infections_per_contact * micro.days_infectious(np.inf,1) / dec_days_infectious
-    infection_rate = well_mixed_infection_rate(pop, marginal_contacts, infections_per_contact)
-    infection_discovery_frac = symptomatic_rate # 30% are asymptomatic
-    recovered_discovery_frac = .01 # 1% of the population is tested for any reason in a given generation
-    s = sim(T, S0, I0, R0, infection_rate=infection_rate, generation_time=generation_time,
-        infection_discovery_frac=infection_discovery_frac,
-        recovered_discovery_frac=recovered_discovery_frac)
-    s.step(T-1)
-    plt.subplot(211)
-    plt.plot(np.arange(T)*generation_time, s.get_infected(aggregate=True,cumulative=True), 'k--', label='No surveillance, Infected')
-    plt.plot(np.arange(T)*generation_time, s.get_discovered(aggregate=True,cumulative=True), 'k-', label='No surveillance, Discovered')
-    plt.subplot(212)
-    plt.plot(np.arange(T) * generation_time, s.get_isolated(), 'k', label='No surveillance')
-
-    # 1x / week testing and 2 day delay
-    infections_per_contact = booster_effectiveness * dec_infections_per_contact * micro.days_infectious(7,2) / dec_days_infectious
-    infection_rate = well_mixed_infection_rate(pop, marginal_contacts, infections_per_contact)
-    s = sim(T, S0, I0, R0, infection_rate=infection_rate, generation_time=generation_time)
-    s.step(T-1)
-    plt.subplot(211)
-    plt.plot(np.arange(T)*generation_time, s.get_discovered(aggregate=True,cumulative=True), \
-             color = 'crimson', label='1x/wk, 2d delay')
-    plt.subplot(212)
-    plt.plot(np.arange(T)*generation_time, s.get_isolated(), color = 'crimson', label='1x/wk, 2d delay')
-
-    # 1x / week testing and 1.5 day delay
-    infections_per_contact = booster_effectiveness * dec_infections_per_contact * micro.days_infectious(7,1.5) / dec_days_infectious
-    infection_rate = well_mixed_infection_rate(pop, marginal_contacts, infections_per_contact)
-    s = sim(T, S0, I0, R0, infection_rate=infection_rate, generation_time=generation_time)
-    s.step(T-1)
-    plt.subplot(211)
-    plt.plot(np.arange(T)*generation_time, s.get_discovered(aggregate=True,cumulative=True), \
-             color = 'orangered', label='1x/wk, 1.5d delay')
-    plt.subplot(212)
-    plt.plot(np.arange(T) * generation_time, s.get_isolated(), color = 'orangered', label='1x/wk, 1.5d delay')
-
-    # 1x / week testing and 1 day delay
-    infections_per_contact = booster_effectiveness * dec_infections_per_contact * micro.days_infectious(7,1) / dec_days_infectious
-    infection_rate = well_mixed_infection_rate(pop, marginal_contacts, infections_per_contact)
-    s = sim(T, S0, I0, R0, infection_rate=infection_rate, generation_time=generation_time)
-    s.step(T-1)
-    plt.subplot(211)
-    plt.plot(np.arange(T)*generation_time, s.get_discovered(aggregate=True,cumulative=True), \
-             color = 'coral', label='1x/wk, 1d delay')
-    plt.subplot(212)
-    plt.plot(np.arange(T) * generation_time, s.get_isolated(), color = 'coral', label='1x/wk, 1d delay')
-
-    # 2x / week testing and 2 day delay
-    infections_per_contact = booster_effectiveness * dec_infections_per_contact * micro.days_infectious(3.5,2) / dec_days_infectious
-    infection_rate = well_mixed_infection_rate(pop, marginal_contacts, infections_per_contact)
-    s = sim(T, S0, I0, R0, infection_rate=infection_rate, generation_time=generation_time)
-    s.step(T-1)
-    plt.subplot(211)
-    plt.plot(np.arange(T)*generation_time, s.get_discovered(aggregate=True,cumulative=True), \
-             color = 'navy', label='2x/wk, 2d delay')
-    plt.subplot(212)
-    plt.plot(np.arange(T)*generation_time, s.get_isolated(), color = 'navy', label='2x/wk, 2d delay')
-
-    # 2x / week testing and 1.5 day delay
-    infections_per_contact = booster_effectiveness * dec_infections_per_contact * micro.days_infectious(3.5,1.5) / dec_days_infectious
-    infection_rate = well_mixed_infection_rate(pop, marginal_contacts, infections_per_contact)
-    s = sim(T, S0, I0, R0, infection_rate=infection_rate, generation_time=generation_time)
-    s.step(T-1)
-    plt.subplot(211)
-    plt.plot(np.arange(T)*generation_time, s.get_discovered(aggregate=True,cumulative=True), \
-             color = 'royalblue', label='2x/wk, 1.5d delay')
-    plt.subplot(212)
-    plt.plot(np.arange(T)*generation_time, s.get_isolated(), color = 'royalblue', label='2x/wk, 1.5d delay')
->>>>>>> 1ecff7f2
 
     # 2x / week testing and 1 day delay
     infections_per_contact = booster_effectiveness * dec_infections_per_contact * micro.days_infectious(3.5,1) / dec_days_infectious
     infection_rate = well_mixed_infection_rate(pop, marginal_contacts, infections_per_contact)
-<<<<<<< HEAD
     infection_discovery_frac = symptomatic_rate # 30% are asymptomatic
     recovered_discovery_frac = .01 # 1% of the population is tested for any reason in a given generation
     s = sim(T, S0, I0, R0, infection_rate=infection_rate, generation_time=generation_time,
@@ -366,10 +289,6 @@
     infection_rate = well_mixed_infection_rate(pop, 0.85*marginal_contacts, infections_per_contact)
     s.step(T-1-4, infection_rate=infection_rate)
 
-=======
-    s = sim(T, S0, I0, R0, infection_rate=infection_rate, generation_time=generation_time)
-    s.step(T-1)
->>>>>>> 1ecff7f2
     plt.subplot(211)
     plt.plot(np.arange(T)*generation_time, s.get_discovered(aggregate=True,cumulative=True), \
              color = 'powderblue', label='2x/wk, 1d delay')
