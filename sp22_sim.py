--- conflicted
+++ resolved
@@ -97,23 +97,15 @@
     s.step(4)
     s.step(T-1-4, infection_rate=R0_REDUCTION * infection_rate)
 
-<<<<<<< HEAD
-    # Iterate over meta-groups, plot infections for each
-    for i in range(4): # replace by number of meta-groups
-        plt.subplot('24' + str(i))
-        # Do this for the meta-group rather than for everyone
-        plt.plot(np.arange(T)*GENERATION_TIME, s.get_discovered(aggregate=True,cumulative=True), 'k-', label='No surveillance, Discovered')
-        plt.plot(np.arange(T)*GENERATION_TIME, s.get_infected(aggregate=True,cumulative=True), 'k--', label='No surveillance, Infected')
-=======
-    
+
     groups = popul.metagroup_indices(params["population_names"])
     for i in range(4):
         plt.subplot("24" + str(i + 1))
-        plt.plot(np.arange(T)*GENERATION_TIME, 
-                 s.get_total_infected_for_different_groups(groups[i], cumulative=True), 
+        plt.plot(np.arange(T)*GENERATION_TIME,
+                 s.get_total_infected_for_different_groups(groups[i], cumulative=True),
                  'k--', label="Infected: " + params["population_names"][i], color='r')
-        plt.plot(np.arange(T)*GENERATION_TIME, 
-                 s.get_total_discovered_for_different_groups(groups[i], cumulative=True), 
+        plt.plot(np.arange(T)*GENERATION_TIME,
+                 s.get_total_discovered_for_different_groups(groups[i], cumulative=True),
                  'k--', label="Discovered: " + params["population_names"][i], color='blue')
 
         plt.title("No surveillance")
@@ -129,7 +121,6 @@
     #     # Do this for the meta-group rather than for everyone
     #     plt.plot(np.arange(T)*GENERATION_TIME, s.get_discovered(aggregate=True,cumulative=True), 'k-', label='No surveillance, Discovered')
     #     plt.plot(np.arange(T)*GENERATION_TIME, s.get_infected(aggregate=True,cumulative=True), 'k--', label='No surveillance, Infected')
->>>>>>> 6135386f
 
     plt.subplot(245)
     # Peter
