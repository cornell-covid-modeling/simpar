# Fraction of positive people that would be discovered as positive in the absence of regular required testing, shortly after their infection.
# As discussed in the spring 2022 modeling report in the "Probability of Detection without Regular Required Testing",
# we use a range of 22% to 56%, treating this as a 95% confidence interval for this parameter.
# This gives a mean of 0.39 and a standard deviation of .09.
# In the early-Jan nominal scenario, this parameter was estimated to be .525. This was based on
# an estimate of 35% as reporting symptoms, and then multiplying by 1.5 to account for contact tracing.
symptomatic_rate:
  scale: "linear"
  a: 0
  b: 1
  mu: 0.39
  std: 0.09

# Owner: Sam (@sst76)
# Calibrated using pareto-fitted pop_fracs.
# See calibration-employee.py in jan16_calib branch
# NOTE: This is calibrated to a pre-Omicron period so this should be multiplied
# by the [omicron_transmission_multiplier].
infections_per_day_per_contact_unit_FS:
  scale: "linear"
  a: 0        # must be positive
  b: .inf
  mu: 0.005
  std: 0.0025

# Owners: Sam (@sst76) and Bonnie (@bca44)
# TODO: Add explanation
omicron_transmission_multiplier:
  scale: "linear"
  a: 0   #must be positive
  b: .inf
  mu: 3.5
  std: 0.75

#Calibrated the student infections_per_day_per_contact_unit to the December Omicron outbreak
#slightly different than before since we are now using the pareto-fit pop_fras
#TODO: GR =/= PR whereas previously we manually set them equal. Still want to?
infections_per_day_per_contact_unit_UG:
  scale: "linear"
  a: 0        # must be positive
  b: .inf
  mu: 0.25
  std: 0.005

#Currently set GR and PR to have same transmissibility due to fall data
infections_per_day_per_contact_unit_allGrad:
  scale: "linear"
  a: 0        # must be positive
  b: .inf
  mu: 0.08
  std: 0.01

# Owner: Sam (@sst76)
# TODO [Sam], potentially incorporate calibrating outside_rate and infections_per... together
# derived from 82 outside infections from 1/7 to 1/14 inclusive with at least 2 daily checks
# since 1/4, vs 122 outside infections total from 1/7 to 1/14
# NOTE: This is calibrated to a pre-Omicron period so this should be multiplied
# by the [outside_rate_post_peak_multiplier].

# Comment from nominal.yaml to be moved here (if needed):
# @sst76 from observed 175 over 77 days in employees from 9/15 to 12/01, to give 2.27
# pf98 more recently we've see roughly 15 per day across the entire employee population
# Cutting this to 5 because by the time the semester starts new cases should be less frequent
outside_rate_FS:
  scale: "linear"
  a: 0      #must be positive
  b: .inf
  mu: 12.75
  std: 1.25

# Owner: Sam (@sst76)
# derived by using 2.27 as a lower bound for overall outside rate, which is the
# pre-omicron outside rate, and upper bound as no decrease in outside_rate
# e.g. 0.15 \approx 2.27/15.25 (where 15.25 is upper bound on outside_rate_FS)
outside_rate_post_peak_multiplier:
  scale: "linear"
  a: 0        #must be positive
  b: 1   # at most the same as peak omicron
  mu: 0.575
  std: 0.2125

#TODO [Sam], add parameter for uncertainty around student/FS proportions for outside_rate

# Owner: Peter (@pf98)
# TODO: Add explanation
classwork_transmission_multiplier:
  scale: "linear"
  a: 0
  b: 1
  mu: 0.85
  std: 0.075

# Owner: Bonnie (@bca44)
# Based on: https://www.nejm.org/doi/full/10.1056/NEJMoa2114255
# TODO (bca44): Correct this based on new research
# From meeting:
# - One option: lb: 1/4, ub: 1, mean: 1/2 on a logarithmic scale
booster_hospitalization_multiplier:
  scale: "log"
  a: -3.9     # [mu] - 2[std]
  b: -0.7     # [mu] + 2[std]
  mu: -2.30   # ln(1/10)
  std: 0.8    # exp(ln(1/10) + 2[std]) = 0.5

# Owner: Bonnie (@bca44)
# (bca44): We are using the same PCR sensitivity 
# range (50-70%, centered around 60%) as mentioned in the
# PNAS paper. These values are cited from here: 
# https://journals.asm.org/doi/pdf/10.1128/jcm.00995-20 
# Since Omicron has a slightly lower viral load than delta,
# we could also reduct PCR effectiveness slightly if desired
pcr_sensitivity:
  scale: "linear"
  a: 0.5
  b: 0.7
  mu: 0.6
  std: 0.05

# Owner: Bonnie (@bca44)
# During FA 2020, there was a period of time during which there were 
# no penalties for missed surveillance tests. Since there are 
# penalties for missing surveillance tests currently, and since PCR 
# tests are supervised, we can use our test compliance data from 
# FA 2020 to determine the percent PCR compliance. For most of the semester, 
# PCR compliance hovered slight above 95%. Thus, we will use a range of 
# 90-100% PCR compliance for SP 2022, centered around 95%.
pcr_compliance:
  scale: "linear"
  a: 0.9
  b: 1
  mu: 0.95
  std: 0.025

# Owner: Bonnie (@bca44)
# (bca44): Multiple recent publications discuss the sensitivity of 
# antigen tests for Omicron in relation to PCR tests. One article 
# (https://www.idsociety.org/covid-19-real-time-learning-network/diagnostics/rapid-testing/)
#cites that antigen tests are anywhere from 30-40% less sensitive than 
# PCR tests. This range would correspond to approximately 
# 30-50% sensitivity. Another study 
# (https://www.medrxiv.org/content/10.1101/2022.01.08.22268954v1) 
# reports tht anitgen tests in fully boostered
# populations (which approximately describes Cornell) have around 51%
# sensitivity (95% CI: 37-65% sensitivity). Thus, we use a range of 30-65% 
# antigen sensitivity, centered at 50%.

antigen_sensitivity:
  scale: "linear"
  a: 0.3
  b: 0.65
  mu: 0.5
  std: 0.05

# Owner: Bonnie (@bca44)
# (bca44): After polling various students from different 
# social circles and discussing factors that could be 
# detrimental to compliance, we determined that antigen compliance
# is approx. 50-80%, centered at 60%
antigen_compliance:
  scale: "linear"
<<<<<<< HEAD
  a: 0.5
  b: 0.8
  mu: 0.60
  std: 0.05
=======
  a: 0
  b: 1
  mu: 0.7
  std: 0.05

# Owner: Xiangyu (@xz556)
pop_fracs_pareto_UG_on:
  scale: "log"
  a:  0.01 # exp(mu - 2 std)
  b: 0.49  # exp(mu + 2 std)
  mu: -2.659260036932778
  std: 0.9729550745276565

pop_fracs_pareto_UG_off:
  scale: "log"
  a:  0.01 # exp(mu - 2 std)
  b: 0.49  # exp(mu + 2 std)
  mu: -2.659260036932778
  std: 0.9729550745276565

pop_fracs_pareto_GR_on:
  scale: "log"
  a:  0.01 # exp(mu - 2 std)
  b: 1.69  # exp(mu + 2 std)
  mu: -2.04022082
  std: 1.2824746787307681

pop_fracs_pareto_GR_off:
  scale: "log"
  a:  0.01 # exp(mu - 2 std)
  b: 1.69  # exp(mu + 2 std)
  mu: -2.04022082
  std: 1.2824746787307681

pop_fracs_pareto_PR_on:
  scale: "log"
  a:  0.01 # exp(mu - 2 std)
  b: 1.1605  # exp(mu + 2 std)
  mu: -2.228159619
  std: 1.188505283180111

pop_fracs_pareto_PR_off:
  scale: "log"
  a:  0.01 # exp(mu - 2 std)
  b: 1.1605  # exp(mu + 2 std)
  mu: -2.228159619
  std: 1.188505283180111

pop_fracs_pareto_FS:
  scale: "log"
  a: 0.37  # exp(mu - 2 std)
  b: 1.02  # exp(mu + 2 std)
  mu: -0.48722482302384357
  std: 0.25351372516001164
>>>>>>> 1057203c
<|MERGE_RESOLUTION|>--- conflicted
+++ resolved
@@ -158,16 +158,10 @@
 # is approx. 50-80%, centered at 60%
 antigen_compliance:
   scale: "linear"
-<<<<<<< HEAD
   a: 0.5
   b: 0.8
   mu: 0.60
   std: 0.05
-=======
-  a: 0
-  b: 1
-  mu: 0.7
-  std: 0.05
 
 # Owner: Xiangyu (@xz556)
 pop_fracs_pareto_UG_on:
@@ -217,5 +211,4 @@
   a: 0.37  # exp(mu - 2 std)
   b: 1.02  # exp(mu + 2 std)
   mu: -0.48722482302384357
-  std: 0.25351372516001164
->>>>>>> 1057203c
+  std: 0.25351372516001164